--- conflicted
+++ resolved
@@ -27,11 +27,6 @@
 
 class LedgerTrie_test : public beast::unit_test::suite
 {
-<<<<<<< HEAD
-=======
-    beast::Journal j;
-
->>>>>>> 4f3a76de
     void
     testInsert()
     {
